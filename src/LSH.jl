module LSH

using Distributions

<<<<<<< HEAD
include("hashing.jl")
=======
include("LSHBase.jl")
include("symmetric.jl")
include("asymmetric.jl")

export CosSimHash, LpDistHash, L1DistHash, L2DistHash, MIPSHash
>>>>>>> 9260cd4a

export CosSimHash, LpDistHash, L1DistHash, L2DistHash, MIPSHash

end # module<|MERGE_RESOLUTION|>--- conflicted
+++ resolved
@@ -2,16 +2,10 @@
 
 using Distributions
 
-<<<<<<< HEAD
-include("hashing.jl")
-=======
 include("LSHBase.jl")
 include("symmetric.jl")
 include("asymmetric.jl")
 
 export CosSimHash, LpDistHash, L1DistHash, L2DistHash, MIPSHash
->>>>>>> 9260cd4a
-
-export CosSimHash, LpDistHash, L1DistHash, L2DistHash, MIPSHash
 
 end # module